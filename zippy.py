--- conflicted
+++ resolved
@@ -1535,13 +1535,8 @@
         process_single_dictionary(args.filename)
     else:
         if args.command is None:
-<<<<<<< HEAD
             print("No command specified, processing all dictionaries...")
         timed(process_all_dictionaries)()
-=======
-            logger.info("No command specified, processing all dictionaries...")
-        process_all_dictionaries()
->>>>>>> de31c982
 
 
 if __name__ == "__main__":

--- conflicted
+++ resolved
@@ -371,7 +371,6 @@
 # Precompiled regex for removing punctuation across the codebase
 _NORMALIZE_RE = re.compile(r"[-‐'.,/ ]+")
 
-<<<<<<< HEAD
 # Regex to detect IPA characters or markers used in multiple functions
 _IPA_MARKER_RE = re.compile(
     r"[ɐəɪɛɜːʃɹɔɑɒæʌʔɘɯɤɞɨʊʉɵɶœøɛ̃ɔ̃ɑ̃ˈˌ]"
@@ -384,13 +383,6 @@
     '、': ' ',  # CJK comma
     '~': ' ',
 })
-=======
-# IPA characters commonly found in pronunciation markers
-IPA_CHARS = set("ɐəɪɛɜːʃɹɔɑɒæʌʔɪɘɯɤɞɨʊʉɛɔɵɶœøɪəɛ̃ɔ̃ɑ̃")
-
-# Precompiled regex for simple phonetic patterns
-PRONUNCIATION_SIMPLE_RE = re.compile(r"/[a-zA-Zɛɔɑɪəɔ̃ɑ̃ɛ̃]+/")
->>>>>>> 69f8ac89
 
 
 def normalize_word(word: str) -> str:
@@ -403,11 +395,7 @@
     if '/' not in line:
         return False
     # Check for IPA characters
-<<<<<<< HEAD
     if _IPA_MARKER_RE.search(line):
-=======
-    if any(char in line for char in IPA_CHARS):
->>>>>>> 69f8ac89
         return True
     # Check for simple phonetic patterns like /ad/, /abkazi/
     if PRONUNCIATION_SIMPLE_RE.search(line):

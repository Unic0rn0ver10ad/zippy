--- conflicted
+++ resolved
@@ -1253,17 +1253,13 @@
                 text = re.sub(r'<[^>]+>', ' ', definition)
                 for t in process_multilingual_translation(text):
                     if target_script in ['arabic', 'cyrillic', 'devanagari', 'cjk']:
-<<<<<<< HEAD
+codex/diagnose-zippy-failure-to-extract-words-from-dictionary
                         if target_script == 'cjk':
                             if not contains_cjk(t):
                                 continue
                         else:
                             if not contains_script(t, target_script):
                                 continue
-=======
-                        if not contains_script(t, target_script):
-                            continue
->>>>>>> a4522be1
                     if is_valid_word(t):
                         words.append(t)
     
